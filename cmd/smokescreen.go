package cmd

import (
	"errors"
	"net"
	"os"
	"time"

	log "github.com/sirupsen/logrus"
	"gopkg.in/urfave/cli.v1"

	"github.com/stripe/smokescreen/pkg/smokescreen"
)

// Process command line args into a configuration object.
// As a side-effect, processing the "--help" argument will cause the program to
// print the the help message and exit.  If args is nil, os.Args will be used.
// If logger is nil, a default logger will be created and included in the
// returned configuration.
func NewConfiguration(args []string, logger *log.Logger) (*smokescreen.Config, error) {
	if args == nil {
		args = os.Args
	}

	var configToReturn *smokescreen.Config

	app := cli.NewApp()
	app.Name = "smokescreen"
	app.Usage = "A simple HTTP proxy that prevents SSRF and can restrict destinations"
	app.ArgsUsage = " " // blank but non-empty to suppress default "[arguments...]"

	// Suppress "help" subcommand, as we have no other subcommands.
	// Unfortunately, this also suppresses "--help", so we'll add it back in
	// manually below.  See https://github.com/urfave/cli/issues/523
	app.HideHelp = true

	app.Flags = []cli.Flag{
		cli.BoolFlag{
			Name:  "help",
			Usage: "Show this help text.",
		},
		cli.StringFlag{
			Name:  "listen-ip",
			Usage: "listen on interface with address `IP`.\n\t\tThis argument is ignored when running under Einhorn. (default: any)",
		},
		cli.IntFlag{
			Name:  "listen-port",
			Value: 4750,
			Usage: "listen on port `PORT`.\n\t\tThis argument is ignored when running under Einhorn.",
		},
		cli.DurationFlag{
			Name:  "timeout",
			Value: time.Duration(10) * time.Second,
			Usage: "Time out after `DURATION` when connecting.",
		},
		cli.StringFlag{
			Name:  "maintenance-file",
			Usage: "Watch `FILE` for maintenance mode.\n\t\tHTTP(S) requests to /healthcheck return 404 if the file's permissions are set to 000.",
		},
		cli.BoolFlag{
			Name:  "proxy-protocol",
			Usage: "Enable PROXY protocol support.",
		},
		cli.StringSliceFlag{
			Name:  "deny-range",
			Usage: "Add `RANGE`(in CIDR notation) to list of blocked IP ranges.  Repeatable.",
		},
		cli.StringSliceFlag{
			Name:  "allow-range",
			Usage: "Add `RANGE` (in CIDR notation) to list of allowed IP ranges.  Repeatable.",
		},
		cli.StringFlag{
			Name:  "egress-acl-file",
			Usage: "Validate egress traffic against `FILE`",
		},
		cli.StringFlag{
			Name:  "statsd-address",
			Value: "127.0.0.1:8200",
			Usage: "Send metrics to statsd at `ADDRESS` (IP:port).",
		},
		cli.StringFlag{
			Name:  "tls-server-bundle-file",
			Usage: "Authenticate to clients using key and certs from `FILE`",
		},
		cli.StringSliceFlag{
			Name:  "tls-client-ca-file",
			Usage: "Validate client certificates using Certificate Authority from `FILE`",
		},
		cli.StringSliceFlag{
			Name:  "tls-crl-file",
			Usage: "Verify validity of client certificates against Certificate Revocation List from `FILE`",
		},
		cli.BoolFlag{
			Name:  "danger-allow-access-to-private-ranges",
			Usage: "WARNING: circumvent the check preventing client to reach hosts in private networks - It will make you vulnerable to SSRF.",
		},
		cli.StringFlag{
			Name:  "additional-error-message-on-deny",
			Usage: "Display `MESSAGE` in the HTTP response if proxying request is denied",
		},
		cli.StringSliceFlag{
			Name:  "disable-acl-policy-action",
			Usage: "Disable usage of a `POLICY ACTION` such as \"open\" in the egress ACL",
		},
	}

	app.Action = func(c *cli.Context) error {
		if c.Bool("help") {
			cli.ShowAppHelpAndExit(c, 0)
		}
		if len(c.Args()) > 0 {
			return errors.New("Received unexpected non-option argument(s)")
		}

		var err error
		var cidrBlacklist []net.IPNet
		var cidrBlacklistExemptions []net.IPNet

		for _, cidrBlock := range smokescreen.PrivateNetworkStrings {
			cidrBlacklist, err = smokescreen.AddCidrToSlice(cidrBlacklist, cidrBlock)
			if err != nil {
				return err
			}
		}

		for _, cidrBlock := range c.StringSlice("deny-range") {
			cidrBlacklist, err = smokescreen.AddCidrToSlice(cidrBlacklist, cidrBlock)
			if err != nil {
				return err
			}
		}

		for _, cidrBlock := range c.StringSlice("allow-range") {
			cidrBlacklistExemptions, err = smokescreen.AddCidrToSlice(cidrBlacklistExemptions, cidrBlock)
			if err != nil {
				return err
			}
		}

		conf := &smokescreen.Config{
<<<<<<< HEAD
			Log:                          logger,
			Ip:                           c.String("listen-ip"),
			Port:                         c.Int("listen-port"),
			CidrBlacklist:                cidrBlacklist,
			CidrBlacklistExemptions:      cidrBlacklistExemptions,
			ConnectTimeout:               c.Duration("timeout"),
			ExitTimeout:                  60 * time.Second,
			MaintenanceFile:              c.String("maintenance-file"),
			SupportProxyProtocol:         c.Bool("proxy-protocol"),
			AllowPrivateRange:            c.Bool("danger-allow-access-to-private-ranges"),
			AdditionalErrorMessageOnDeny: c.String("additional-error-message-on-deny"),
=======
			Log:                      logger,
			Ip:                       c.String("listen-ip"),
			Port:                     c.Int("listen-port"),
			CidrBlacklist:            cidrBlacklist,
			CidrBlacklistExemptions:  cidrBlacklistExemptions,
			ConnectTimeout:           c.Duration("timeout"),
			ExitTimeout:              60 * time.Second,
			MaintenanceFile:          c.String("maintenance-file"),
			SupportProxyProtocol:     c.Bool("proxy-protocol"),
			AllowPrivateRange:        c.Bool("danger-allow-access-to-private-ranges"),
			ErrorMessageOnDeny:       c.String("error-message-on-deny"),
			DisabledAclPolicyActions: c.StringSlice("disable-acl-policy-action"),
>>>>>>> b415ecd9
		}

		if err := conf.SetupStatsd(c.String("statsd-address"), "smokescreen."); err != nil {
			return err
		}
		if err := conf.SetupEgressAcl(c.String("egress-acl-file")); err != nil {
			return err
		}
		if err := conf.SetupCrls(c.StringSlice("tls-crl-file")); err != nil {
			return err
		}
		if err := conf.SetupTls(c.String("tls-server-bundle-file"), c.StringSlice("tls-client-ca-file")); err != nil {
			return err
		}
		if err := conf.Init(); err != nil {
			return err
		}

		configToReturn = conf
		return nil
	}

	err := app.Run(args)

	return configToReturn, err
}<|MERGE_RESOLUTION|>--- conflicted
+++ resolved
@@ -138,7 +138,6 @@
 		}
 
 		conf := &smokescreen.Config{
-<<<<<<< HEAD
 			Log:                          logger,
 			Ip:                           c.String("listen-ip"),
 			Port:                         c.Int("listen-port"),
@@ -150,20 +149,7 @@
 			SupportProxyProtocol:         c.Bool("proxy-protocol"),
 			AllowPrivateRange:            c.Bool("danger-allow-access-to-private-ranges"),
 			AdditionalErrorMessageOnDeny: c.String("additional-error-message-on-deny"),
-=======
-			Log:                      logger,
-			Ip:                       c.String("listen-ip"),
-			Port:                     c.Int("listen-port"),
-			CidrBlacklist:            cidrBlacklist,
-			CidrBlacklistExemptions:  cidrBlacklistExemptions,
-			ConnectTimeout:           c.Duration("timeout"),
-			ExitTimeout:              60 * time.Second,
-			MaintenanceFile:          c.String("maintenance-file"),
-			SupportProxyProtocol:     c.Bool("proxy-protocol"),
-			AllowPrivateRange:        c.Bool("danger-allow-access-to-private-ranges"),
-			ErrorMessageOnDeny:       c.String("error-message-on-deny"),
-			DisabledAclPolicyActions: c.StringSlice("disable-acl-policy-action"),
->>>>>>> b415ecd9
+			DisabledAclPolicyActions:     c.StringSlice("disable-acl-policy-action"),
 		}
 
 		if err := conf.SetupStatsd(c.String("statsd-address"), "smokescreen."); err != nil {
